--- conflicted
+++ resolved
@@ -2,7 +2,7 @@
   "expo": {
     "name": "TrackPay",
     "slug": "trackpay",
-    "version": "1.2.0",
+    "version": "1.1.0",
     "orientation": "portrait",
     "icon": "./assets/app-icon.png",
     "userInterfaceStyle": "light",
@@ -18,11 +18,7 @@
     "ios": {
       "supportsTablet": true,
       "bundleIdentifier": "com.trackpay.track",
-<<<<<<< HEAD
-      "buildNumber": "6",
-=======
       "buildNumber": "9",
->>>>>>> e9b116b0
       "infoPlist": {
         "ITSAppUsesNonExemptEncryption": false
       }
