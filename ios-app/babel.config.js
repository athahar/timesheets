module.exports = function (api) {
  api.cache(true);

  // Check if we're in production mode
  // This works with both NODE_ENV=production and --no-dev flag
  const isProd = process.env.NODE_ENV === 'production' || process.env.BABEL_ENV === 'production';

  return {
    presets: ['babel-preset-expo'],
    plugins: [
<<<<<<< HEAD
      process.env.NODE_ENV === 'production' && 'transform-remove-console',
=======
      // Strip ALL console.* statements in production builds
      // This provides belt-and-suspenders protection against iOS crashes
      // Our if (__DEV__) guards are the primary defense, this is backup
      isProd && [
        'transform-remove-console',
        {
          exclude: [] // Remove ALL console methods (log, warn, error, etc.)
        }
      ],
>>>>>>> e9b116b0
    ].filter(Boolean),
  };
};<|MERGE_RESOLUTION|>--- conflicted
+++ resolved
@@ -8,9 +8,6 @@
   return {
     presets: ['babel-preset-expo'],
     plugins: [
-<<<<<<< HEAD
-      process.env.NODE_ENV === 'production' && 'transform-remove-console',
-=======
       // Strip ALL console.* statements in production builds
       // This provides belt-and-suspenders protection against iOS crashes
       // Our if (__DEV__) guards are the primary defense, this is backup
@@ -20,7 +17,6 @@
           exclude: [] // Remove ALL console methods (log, warn, error, etc.)
         }
       ],
->>>>>>> e9b116b0
     ].filter(Boolean),
   };
 };