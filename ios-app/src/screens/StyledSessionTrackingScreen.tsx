--- conflicted
+++ resolved
@@ -13,12 +13,7 @@
 import { Button } from '../components/Button';
 import { theme } from '../styles/theme';
 import { simpleT } from '../i18n/simple';
-<<<<<<< HEAD
-import { formatCurrency, formatTimer } from '../utils/formatters';
-import { debug } from '../utils/debug';
-=======
 import { formatCurrency, formatHours } from '../utils/formatters';
->>>>>>> e9b116b0
 import {
   getClientById,
   getActiveSession,
@@ -114,30 +109,17 @@
     }, [clientId])
   );
 
-  // PERFORMANCE: Optimized timer with proper cleanup
+  // Timer effect for active session
   useEffect(() => {
-    if (!activeSession) {
-      setSessionTime(0);
-      return;
-    }
-
-    // Start with current elapsed time
-    const elapsed = (Date.now() - new Date(activeSession.startTime).getTime()) / 1000;
-    setSessionTime(elapsed);
-
-    // Set up interval for updates
-    const timer = setInterval(() => {
-      const newElapsed = (Date.now() - new Date(activeSession.startTime).getTime()) / 1000;
-      setSessionTime(newElapsed);
-    }, 1000);
-
-    debug('⏱️ Timer started for session:', activeSession.id.substring(0, 8));
-
-    return () => {
-      clearInterval(timer);
-      debug('⏱️ Timer cleaned up for session');
-    };
-  }, [!!activeSession]); // Use boolean to avoid unnecessary effect runs
+    let interval: NodeJS.Timeout;
+    if (activeSession) {
+      interval = setInterval(() => {
+        const elapsed = (Date.now() - new Date(activeSession.startTime).getTime()) / 1000;
+        setSessionTime(elapsed);
+      }, 1000);
+    }
+    return () => clearInterval(interval);
+  }, [activeSession]);
 
   const handleCrewAdjust = async (delta: number) => {
     const targetSize = Math.max(1, currentCrewSize + delta);
